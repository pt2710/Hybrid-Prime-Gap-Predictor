# Hybrid Prime Gap Predictor

**Spectral-Entropy-Guided Domain-Weighted Regression for Microsecond-Scale Prime Discovery**

**If you find this project useful, please consider starring and forking it on GitHub so others can discover it too.**

---

## Overview

This project demonstrates a small-scale framework for predicting prime gaps using
a combination of domain-weighted regression and spectral entropy cues.
The code generates prime and composite sequences, smooths the raw gaps and fits a
non-negative regression model to produce interpretable predictions.

![Actual vs Predicted Prime Gaps](fig_actual_vs_predicted.png)

---

## Installation

```bash
python3 -m venv venv
source venv/bin/activate    # macOS/Linux
venv\Scripts\activate      # Windows
pip install -r requirements.txt
```

---

## Usage

Run the default simulation:

```bash
python simulate.py --config configs/default.yaml
```

The repository also contains `predict_gaps.py` with the main class used to build
and apply the hybrid model.

**Example LaTeX expression:**

```latex
\[
\tilde{\mathcal{V}}_{x_n^{(i)}} = \frac{\displaystyle \int_{\aleph_0}^{2^{\aleph_0}} dx}{X_n} = \frac{100\%}{X_n}
\]
```

---

## Project Structure

```
spectral-entropy-prime-predictor/
├── LICENSE
├── README.md
├── requirements.txt
├── simulate.py
├── predict_gaps.py
├── src/
│   └── your_module.py
├── configs/
│   └── default.yaml
├── tests/
│   └── test_basic.py
└── .github/
    └── workflows/
        └── ci.yml
```

- **simulate.py** – entry point for simple simulations.
- **predict_gaps.py** – regression model used for prime gap prediction.
- **src/** – supporting modules.
- **configs/** – YAML configuration files.
- **tests/** – minimal unit tests.
- **.github/workflows/ci.yml** – Continuous Integration pipeline.

---
## Get Involved

Contributions are welcome! Check out [CONTRIBUTING.md](CONTRIBUTING.md) for guidelines.

## License

<<<<<<< HEAD
This project is licensed under the MIT License. See [LICENSE](LICENSE) for details.

---
=======
This project is licensed under the MIT License. See [LICENSE](LICENSE) for details.
>>>>>>> 3dfd0879
<|MERGE_RESOLUTION|>--- conflicted
+++ resolved
@@ -83,10 +83,4 @@
 
 ## License
 
-<<<<<<< HEAD
-This project is licensed under the MIT License. See [LICENSE](LICENSE) for details.
-
----
-=======
-This project is licensed under the MIT License. See [LICENSE](LICENSE) for details.
->>>>>>> 3dfd0879
+This project is licensed under the MIT License. See [LICENSE](LICENSE) for details.